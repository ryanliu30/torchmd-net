from torchmdnet.priors.base import BasePrior
from typing import Optional, Dict
import torch
from torch import nn, Tensor
from lightning_utilities.core.rank_zero import rank_zero_warn


class Atomref(BasePrior):
    r"""Atomref prior model.
    When using this in combination with some dataset, the dataset class must implement
    the function `get_atomref`, which returns the atomic reference values as a tensor.
    """

    def __init__(self, max_z=None, dataset=None):
        super().__init__()
        if max_z is None and dataset is None:
            raise ValueError("Can't instantiate Atomref prior, all arguments are None.")
        if dataset is None:
            atomref = torch.zeros(max_z, 1)
        else:
            atomref = dataset.get_atomref()
            if atomref is None:
                rank_zero_warn(
                    "The atomref returned by the dataset is None, defaulting to zeros with max. "
                    "atomic number 99. Maybe atomref is not defined for the current target."
                )
                atomref = torch.zeros(100, 1)

        if atomref.ndim == 1:
            atomref = atomref.view(-1, 1)
        self.register_buffer("initial_atomref", atomref)
        self.atomref = nn.Embedding(len(atomref), 1)
        self.atomref.weight.data.copy_(atomref)

    def reset_parameters(self):
        self.atomref.weight.data.copy_(self.initial_atomref)

    def get_init_args(self):
        return dict(max_z=self.initial_atomref.size(0))

<<<<<<< HEAD
    def pre_reduce(self, x: Tensor, z: Tensor, pos: Tensor, batch: Optional[Tensor] = None, extra_args: Optional[Dict[str, Tensor]] = None):
=======
    def pre_reduce(self, x: Tensor, z: Tensor, pos: Tensor, batch: Tensor, extra_args: Optional[Dict[str, Tensor]]):
        """Adds the stored atomref to the input as:

        .. math::

            x' = x + \\textrm{atomref}(z)

        """
>>>>>>> be6a2142
        return x + self.atomref(z)<|MERGE_RESOLUTION|>--- conflicted
+++ resolved
@@ -38,10 +38,7 @@
     def get_init_args(self):
         return dict(max_z=self.initial_atomref.size(0))
 
-<<<<<<< HEAD
     def pre_reduce(self, x: Tensor, z: Tensor, pos: Tensor, batch: Optional[Tensor] = None, extra_args: Optional[Dict[str, Tensor]] = None):
-=======
-    def pre_reduce(self, x: Tensor, z: Tensor, pos: Tensor, batch: Tensor, extra_args: Optional[Dict[str, Tensor]]):
         """Adds the stored atomref to the input as:
 
         .. math::
@@ -49,5 +46,4 @@
             x' = x + \\textrm{atomref}(z)
 
         """
->>>>>>> be6a2142
         return x + self.atomref(z)